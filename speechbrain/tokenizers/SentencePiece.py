--- conflicted
+++ resolved
@@ -119,7 +119,6 @@
         self.pad_id = str(pad_id)
         self.unk_id = str(unk_id)
         self.minloglevel = str(minloglevel)
-        self.sp = spm.SentencePieceProcessor()
 
         if not os.path.isfile(self.prefix_model_file + ".model"):
             logger.info("Train tokenizer with type:" + self.model_type)
@@ -198,30 +197,6 @@
         # Train tokenizer
         spm.SentencePieceTrainer.train(query)
 
-<<<<<<< HEAD
-    def init_params(self):
-        """
-        The SentencePiece init_params check if the model is already generated.
-        Otherwise it call the train of the tokenizer.
-
-        This function report the information about the tokenizer used in the experiment.
-        """
-        if not os.path.isfile(self.prefix_model_file + ".model"):
-            logger.info("Train tokenizer with type:" + self.model_type)
-            if not os.path.isfile(self.text_file):
-                self._csv2text()
-            self._train_BPE()
-        else:
-            logger.info("Tokenizer is already trained.")
-        logger.info("==== Loading Tokenizer ===")
-        logger.info("Tokenizer path: " + self.prefix_model_file + ".model")
-        logger.info("Tokenizer vocab_size: " + str(self.vocab_size))
-        logger.info("Tokenizer type: " + self.model_type)
-        # self.sp = spm.SentencePieceProcessor()
-        self.sp.load(self.prefix_model_file + ".model")
-
-=======
->>>>>>> c0b22e81
     def __call__(
         self, batch, batch_lens=None, ind2lab=None, task="encode",
     ):
